import io
import os
import zipfile
from datetime import datetime
from pathlib import Path
from typing import Optional

import markdown
from bs4 import BeautifulSoup
from docxtpl import DocxTemplate
from flask import current_app, Blueprint, render_template, request, redirect, url_for, flash, abort, jsonify
from flask import send_file
from flask_login import login_required, current_user
from openai import OpenAI
from openai import OpenAIError
from pydantic import BaseModel, Field
from sqlalchemy import func

from app.forms import PlanDeCoursForm
from app.models import (
    db, Cours, PlanCadre, User,
<<<<<<< HEAD
    PlanDeCours, PlanDeCoursCalendrier, PlanDeCoursMediagraphie,
=======
    PlanDeCours, PlanDeCoursMediagraphie,
>>>>>>> 371d4dda
    PlanDeCoursDisponibiliteEnseignant, PlanDeCoursEvaluations, PlanDeCoursEvaluationsCapacites, Programme,
    PlanDeCoursPromptSettings
)
from utils.decorator import ensure_profile_completed
from utils.openai_pricing import calculate_call_cost
from utils.utils import get_initials, get_programme_id_for_cours, is_teacher_in_programme

# Définir le chemin de base de l'application
BASE_DIR = os.path.dirname(os.path.dirname(os.path.abspath(__file__)))

plan_de_cours_bp = Blueprint("plan_de_cours", __name__, template_folder="templates")


def parse_markdown_nested(md_text):
    """
    Converts Markdown text into a nested list of dictionaries where bullet points
    are treat ed as children of their preceding paragraph.
    Each dictionary has 'text' and 'children' keys.
    
    Example input:
    This is a top level text
    - First bullet (becomes child of above text)
      - Nested bullet
    Another top level text
    - Second bullet (becomes child of second text)
    
    Returns a list of dictionaries representing the nested structure.
    """
    # Ensure proper spacing for markdown list processing
    md_text = md_text.replace('\n- ', '\n\n- ')  # Add extra newline before list items
    html = markdown.markdown(md_text)
    soup = BeautifulSoup(html, 'html.parser')
    
    def parse_list(ul):
        items = []
        for li in ul.find_all('li', recursive=False):
            item_text = ''
            children = []
            # Extract text and check for nested <ul>
            for content in li.contents:
                if isinstance(content, str):
                    item_text += content.strip()
                elif content.name == 'ul':
                    children = parse_list(content)
                elif content.name == 'p':
                    item_text += content.get_text().strip()
            items.append({'text': item_text, 'children': children})
        return items

    nested_structure = []
    current_parent = None
    
    # Process all top-level elements
    for element in soup.find_all(['p', 'ul'], recursive=False):
        if element.name == 'p':
            # Create new top-level item
            text = element.get_text().strip()
            if text:
                current_parent = {'text': text, 'children': []}
                nested_structure.append(current_parent)
        elif element.name == 'ul' and current_parent is not None:
            # Add bullet points as children of the current parent
            current_parent['children'].extend(parse_list(element))
        elif element.name == 'ul':
            # Handle case where there's no preceding paragraph
            nested_structure.extend(parse_list(element))
    
    return nested_structure

@plan_de_cours_bp.route("/api/cours/<int:cours_id>/plans")
@login_required
@ensure_profile_completed
def get_cours_plans(cours_id):
    plans = PlanDeCours.query.filter_by(cours_id=cours_id).all()
    return jsonify([{
        'id': plan.id,
        'session': plan.session
    } for plan in plans])

class AIPlandeCoursResponse(BaseModel):
    """
    Représente la réponse structurée d'OpenAI pour un champ du plan de cours
    """
    champ_description: Optional[str] = Field(
        None,
        description="Niveau 1 - Aucun travail réalisé"
    )

@plan_de_cours_bp.route('/generate_content', methods=['POST'])
@login_required
@ensure_profile_completed
def generate_content():
    """
    Génère automatiquement le contenu pour un champ spécifique en utilisant
    la configuration stockée en base de données et les données du plan cadre.
    """
    data = request.get_json()
    field_name = data.get('field_name')
    current_value = data.get('current_value', '')
    cours_id = data.get('cours_id')
    session = data.get('session')

    if not field_name:
        return jsonify({'error': 'Nom du champ requis.'}), 400

    # Récupérer la configuration du prompt depuis la BD
    prompt_settings = PlanDeCoursPromptSettings.query.filter_by(
        field_name=field_name
    ).first()
    
    if not prompt_settings:
        return jsonify({
            'error': 'Pas de configuration de prompt trouvée pour ce champ.'
        }), 400

    # Récupérer le cours
    cours = Cours.query.get(cours_id)
    if not cours:
        return jsonify({'error': 'Cours non trouvé.'}), 404

    # Récupérer le plan cadre associé
    plan_cadre = cours.plan_cadre
    if not plan_cadre:
        return jsonify({'error': 'Plan cadre non trouvé pour ce cours.'}), 404

    # Construction du contexte enrichi avec les données du plan cadre
    context = {
        'current_value': current_value,
        'cours_id': cours_id,
        'session': session,
        # Informations de base du cours
        'cours_nom': cours.nom,
        'cours_code': cours.code,
        # Champs du plan cadre
        'place_intro': plan_cadre.place_intro,
        'objectif_terminal': plan_cadre.objectif_terminal,
        'structure_intro': plan_cadre.structure_intro,
        'structure_activites_theoriques': plan_cadre.structure_activites_theoriques,
        'structure_activites_pratiques': plan_cadre.structure_activites_pratiques,
        'structure_activites_prevues': plan_cadre.structure_activites_prevues,
        'eval_evaluation_sommative': plan_cadre.eval_evaluation_sommative,
        'eval_nature_evaluations_sommatives': plan_cadre.eval_nature_evaluations_sommatives,
        'eval_evaluation_de_la_langue': plan_cadre.eval_evaluation_de_la_langue,
        'eval_evaluation_sommatives_apprentissages': plan_cadre.eval_evaluation_sommatives_apprentissages,
    }

    # Ajouter les relations many-to-many de manière formatée
    context.update({
        'capacites': [cap.capacite for cap in plan_cadre.capacites],
        'savoirs_etre': [sav.texte for sav in plan_cadre.savoirs_etre],
        'objets_cibles': [obj.texte for obj in plan_cadre.objets_cibles],
        'cours_relies': [cours.texte for cours in plan_cadre.cours_relies],
        'cours_prealables': [cours.texte for cours in plan_cadre.cours_prealables],
        'cours_corequis': [cours.texte for cours in plan_cadre.cours_corequis],
        'competences_certifiees': [comp.texte for comp in plan_cadre.competences_certifiees],
        'competences_developpees': [comp.texte for comp in plan_cadre.competences_developpees],
    })

    # Formatter le prompt avec le contexte enrichi
    prompt = prompt_settings.prompt_template
    try:
        prompt = prompt.format(**context)
    except KeyError as e:
        print(f"Clé manquante dans le contexte : {e}")
        return jsonify({'error': f'Variable manquante dans le contexte: {str(e)}'}), 400

    ai_model = "gpt-4o"


    user = db.session.query(User).with_for_update().get(current_user.id)
    if not user:
        return jsonify({'error': 'Utilisateur non trouvé'}), 404
        
    if not user.openai_key:
        return jsonify({'error': 'Clé OpenAI non configurée'}), 400

    # Initialize credits if needed and persist
    if user.credits is None:
        user.credits = 0.0
        db.session.commit()

    if user.credits <= 0:
        return jsonify({'error': 'Crédits insuffisants. Veuillez recharger votre compte.'}), 403


    try:
        client = OpenAI(api_key=current_user.openai_key)
        
        response = client.beta.chat.completions.parse(
            model=ai_model,
            messages=[{"role": "user", "content": prompt}],
            response_format=AIPlandeCoursResponse,
        )
        # Calculate usage and cost
        usage_prompt = response.usage.prompt_tokens if hasattr(response, 'usage') else 0
        usage_completion = response.usage.completion_tokens if hasattr(response, 'usage') else 0
        cost = calculate_call_cost(usage_prompt, usage_completion, ai_model)

        # Check if user has enough credits for the operation
        if user.credits < cost:
            return jsonify({'error': 'Crédits insuffisants pour cette opération.'}), 403

        # Update credits within the same transaction
        user.credits -= cost
        db.session.commit()

        structured_data = response.choices[0].message.parsed
        
        return jsonify(structured_data.model_dump())
    
    except OpenAIError as e:
        return jsonify({'error': f'Erreur API OpenAI: {str(e)}'}), 500
    except Exception as e:
        return jsonify({'error': f'Erreur interne: {str(e)}'}), 500


@plan_de_cours_bp.route(
    "/cours/<int:cours_id>/plan_de_cours/", methods=["GET", "POST"]
)
@plan_de_cours_bp.route(
    "/cours/<int:cours_id>/plan_de_cours/<string:session>/", methods=["GET", "POST"]
)
@login_required
@ensure_profile_completed
def view_plan_de_cours(cours_id, session=None):
    # 1. Récupération du Cours
    cours = db.session.get(Cours, cours_id)
    if not cours:
        abort(404, description="Cours non trouvé.")

    plan_cadre = PlanCadre.query.options(
        db.joinedload(PlanCadre.capacites),
        db.joinedload(PlanCadre.savoirs_etre)
    ).filter_by(cours_id=cours_id).first()

    if not plan_cadre:
        flash("Aucun PlanCadre associé à ce cours.", "warning")
        return redirect(url_for('programme.view_programme', programme_id=cours.programme_id))

    # Vérifier s'il y a une demande de copie
    copy_from_id = request.args.get('copy_from')
    source_plan = None
    if copy_from_id:
        source_plan = PlanDeCours.query.get(copy_from_id)
        if not source_plan:
            flash("Plan de cours source introuvable.", "error")
            return redirect(url_for('programme.view_programme', programme_id=cours.programme_id))


    # 3. Détermination du PlanDeCours à utiliser
    if session:
        # Standardiser le format de la session (par exemple "2" -> "H25")
        try:
            # Si la session est un numéro (ex: "2")
            session_num = int(session)
            year = datetime.now().year % 100
            # Pour les sessions paires (2,4,6), on utilise H, pour impaires (1,3,5) on utilise A
            if session_num % 2 == 0:
                formatted_session = f"H{year + 1}"  # Session d'hiver de l'année suivante
            else:
                formatted_session = f"A{year}"  # Session d'automne de l'année courante
        except ValueError:
            # Si c'est déjà au format "H25" ou "A24", on garde tel quel
            formatted_session = session

        # Chercher le plan avec la session formatée
        plan_de_cours = PlanDeCours.query.filter_by(
            cours_id=cours.id, 
            session=formatted_session
        ).first()
        
        if not plan_de_cours and source_plan:
            # Créer un nouveau plan avec la session formatée
            plan_de_cours = PlanDeCours(cours_id=cours.id, session=formatted_session)
            
            
            # Copier les attributs simples
            for attr in ['campus', 'presentation_du_cours', 'objectif_terminal_du_cours',
                        'organisation_et_methodes', 'accomodement', 'evaluation_formative_apprentissages',
                        'evaluation_expression_francais', 'seuil_reussite', 'materiel',
                        'nom_enseignant', 'telephone_enseignant', 'courriel_enseignant', 'bureau_enseignant']:
                setattr(plan_de_cours, attr, getattr(source_plan, attr))

            # Copier les calendriers
            for cal in source_plan.calendriers:
                new_cal = PlanDeCours(
                    semaine=cal.semaine,
                    sujet=cal.sujet,
                    activites=cal.activites,
                    travaux_hors_classe=cal.travaux_hors_classe,
                    evaluations=cal.evaluations
                )
                plan_de_cours.calendriers.append(new_cal)

            # Copier les médiagraphies
            for med in source_plan.mediagraphies:
                new_med = PlanDeCoursMediagraphie(
                    reference_bibliographique=med.reference_bibliographique
                )
                plan_de_cours.mediagraphies.append(new_med)

            # Copier les disponibilités
            for disp in source_plan.disponibilites:
                new_disp = PlanDeCoursDisponibiliteEnseignant(
                    jour_semaine=disp.jour_semaine,
                    plage_horaire=disp.plage_horaire,
                    lieu=disp.lieu
                )
                plan_de_cours.disponibilites.append(new_disp)

            # Copier les évaluations
            for ev in source_plan.evaluations:
                new_ev = PlanDeCoursEvaluations(
                    titre_evaluation=ev.titre_evaluation,
                    description=ev.description,
                    semaine=ev.semaine
                )
                # Copier les capacités associées
                for cap in ev.capacites:
                    new_cap = PlanDeCoursEvaluationsCapacites(
                        capacite_id=cap.capacite_id,
                        ponderation=cap.ponderation
                    )
                    new_ev.capacites.append(new_cap)
                plan_de_cours.evaluations.append(new_ev)

            flash(f"Plan de cours copié et créé pour la session {session}.", "success")
            db.session.add(plan_de_cours)
            db.session.commit()
            
        # Si le plan n'existe pas et qu'on n'a pas de source_plan, c'est une création simple
        elif not plan_de_cours:
            plan_de_cours = PlanDeCours(cours_id=cours.id, session=session)
            flash(f"Nouveau plan de cours créé pour la session {session}.", "success")
            db.session.add(plan_de_cours)
            db.session.commit()
        
    else:
        plan_de_cours = PlanDeCours.query.filter_by(cours_id=cours.id).order_by(PlanDeCours.id.desc()).first()
        if not plan_de_cours:
            flash("Aucun Plan de Cours existant.", "warning")
            return redirect(url_for('programme.view_programme', programme_id=cours.programme_id))

    programme = cours.programme
    departement = programme.department
    regles_departementales = departement.regles  # Règles départementales
    regles_piea = departement.piea  # Règles de PIEA

    # 4. Préparer le formulaire
    form = PlanDeCoursForm()

    if request.method == "GET":
        # 4.1. Initialiser les Champs Simples
        form.campus.data = plan_de_cours.campus
        form.session.data = plan_de_cours.session
        form.presentation_du_cours.data = plan_de_cours.presentation_du_cours
        form.objectif_terminal_du_cours.data = plan_de_cours.objectif_terminal_du_cours
        form.organisation_et_methodes.data = plan_de_cours.organisation_et_methodes
        form.accomodement.data = plan_de_cours.accomodement
        form.evaluation_formative_apprentissages.data = plan_de_cours.evaluation_formative_apprentissages
        form.evaluation_expression_francais.data = plan_de_cours.evaluation_expression_francais
        form.seuil_reussite.data = plan_de_cours.seuil_reussite

        # 4.2. Initialiser les Informations de l’Enseignant
        form.nom_enseignant.data = plan_de_cours.nom_enseignant
        form.telephone_enseignant.data = plan_de_cours.telephone_enseignant
        form.courriel_enseignant.data = plan_de_cours.courriel_enseignant
        form.bureau_enseignant.data = plan_de_cours.bureau_enseignant

        form.materiel.data = plan_de_cours.materiel

        # 4.3. Initialiser les FieldLists

        # Calendriers
        if plan_de_cours.calendriers:
            for cal in plan_de_cours.calendriers:
                form.calendriers.append_entry({
                    "semaine": cal.semaine,
                    "sujet": cal.sujet,
                    "activites": cal.activites,
                    "travaux_hors_classe": cal.travaux_hors_classe,
                    "evaluations": cal.evaluations
                })

        # Médiagraphies
        if plan_de_cours.mediagraphies:
            for med in plan_de_cours.mediagraphies:
                form.mediagraphies.append_entry({"reference_bibliographique": med.reference_bibliographique})

        # Disponibilités
        if plan_de_cours.disponibilites:
            for disp in plan_de_cours.disponibilites:
                form.disponibilites.append_entry({
                    "jour_semaine": disp.jour_semaine,
                    "plage_horaire": disp.plage_horaire,
                    "lieu": disp.lieu
                })

        # Évaluations
        if plan_de_cours.evaluations:
            for ev in plan_de_cours.evaluations:
                eval_entry = {
                    "titre_evaluation": ev.titre_evaluation,
                    "texte_description": ev.description,
                    "semaine": ev.semaine,
                    "capacites": []
                }
                for cap_link in ev.capacites:
                    eval_entry["capacites"].append({
                        "capacite_id": cap_link.capacite_id,
                        "ponderation": cap_link.ponderation
                    })
                form.evaluations.append_entry(eval_entry)

            # 4.4. Assigner les choices pour chaque capacite_id dans le GET
            choices_capacites = [(c.id, c.capacite) for c in plan_cadre.capacites]
            if choices_capacites:
                for eval_f in form.evaluations:
                    for cap_f in eval_f.capacites:
                        cap_f.capacite_id.choices = choices_capacites
            else:
                # Si aucune capacité n'est définie, désactiver ou masquer les champs capacite_id
                for eval_f in form.evaluations:
                    for cap_f in eval_f.capacites:
                        cap_f.capacite_id.choices = []
                        cap_f.capacite_id.render_kw = {'disabled': True}  # Optionnel: rendre le champ désactivé

    # 5. Traitement du POST (sauvegarde)
    if request.method == "POST":
        programme_id = get_programme_id_for_cours(cours_id)
        if current_user.role not in ['admin', 'coordo']:
            # Si l'utilisateur est enseignant, vérifier l'association avec le programme
            if current_user.role == 'professeur':
                if not is_teacher_in_programme(current_user.id, programme_id):
                    abort(403, description="Accès interdit aux plans de cours de ce programme.")
            else:
                abort(403, description="Rôle utilisateur non autorisé.")
        # Vérifier si c'est une requête AJAX
        is_ajax = request.headers.get('X-Requested-With') == 'XMLHttpRequest'
        
        # (1) Assigner les choices avant validation
        choices_capacites = [(c.id, c.capacite) for c in plan_cadre.capacites]
        for eval_f in form.evaluations:
            for cap_f in eval_f.capacites:
                cap_f.capacite_id.choices = choices_capacites

        # (2) Maintenant on peut valider
        if form.validate_on_submit():
            try:
                with db.session.no_autoflush:
                    # 5.1. Mettre à jour les Champs Simples
                    plan_de_cours.campus = form.campus.data
                    plan_de_cours.session = form.session.data
                    plan_de_cours.presentation_du_cours = form.presentation_du_cours.data
                    plan_de_cours.objectif_terminal_du_cours = form.objectif_terminal_du_cours.data
                    plan_de_cours.organisation_et_methodes = form.organisation_et_methodes.data
                    plan_de_cours.accomodement = form.accomodement.data
                    plan_de_cours.evaluation_formative_apprentissages = form.evaluation_formative_apprentissages.data
                    plan_de_cours.evaluation_expression_francais = form.evaluation_expression_francais.data
                    plan_de_cours.seuil_reussite = form.seuil_reussite.data

                    # 5.2. Mettre à jour les Informations de l’Enseignant
                    plan_de_cours.nom_enseignant = form.nom_enseignant.data
                    plan_de_cours.telephone_enseignant = form.telephone_enseignant.data
                    plan_de_cours.courriel_enseignant = form.courriel_enseignant.data
                    plan_de_cours.bureau_enseignant = form.bureau_enseignant.data

                    plan_de_cours.materiel = form.materiel.data

                    # 5.3. Gérer les FieldLists

                    # Calendriers
                    plan_de_cours.calendriers.clear()
                    for cal_f in form.calendriers.entries:
                        new_cal = PlanDeCours(
                            semaine=cal_f.data.get("semaine"),
                            sujet=cal_f.data.get("sujet"),
                            activites=cal_f.data.get("activites"),
                            travaux_hors_classe=cal_f.data.get("travaux_hors_classe"),
                            evaluations=cal_f.data.get("evaluations")
                        )
                        plan_de_cours.calendriers.append(new_cal)

                    # Médiagraphies
                    plan_de_cours.mediagraphies.clear()
                    for med_f in form.mediagraphies.entries:
                        new_med = PlanDeCoursMediagraphie(
                            reference_bibliographique=med_f.data.get("reference_bibliographique")
                        )
                        plan_de_cours.mediagraphies.append(new_med)

                    # Disponibilités
                    plan_de_cours.disponibilites.clear()
                    for disp_f in form.disponibilites.entries:
                        new_disp = PlanDeCoursDisponibiliteEnseignant(
                            jour_semaine=disp_f.data.get("jour_semaine"),
                            plage_horaire=disp_f.data.get("plage_horaire"),
                            lieu=disp_f.data.get("lieu")
                        )
                        plan_de_cours.disponibilites.append(new_disp)

                    # Évaluations
                    plan_de_cours.evaluations.clear()
                    for ev_f in form.evaluations.entries:
                        # 1) Créer l'évaluation
                        new_ev = PlanDeCoursEvaluations(
                            titre_evaluation=ev_f.data.get("titre_evaluation"),
                            description=ev_f.data.get("texte_description"),
                            semaine=ev_f.data.get("semaine")
                        )
                        plan_de_cours.evaluations.append(new_ev)
                        
                        # 2) Créer les liaisons (capacités + ponderation) seulement s'il y a des capacités
                        if ev_f.capacites.entries:
                            for cap_f in ev_f.capacites.entries:
                                cap_link = PlanDeCoursEvaluationsCapacites(
                                    evaluation=new_ev,
                                    capacite_id=cap_f.data.get("capacite_id"),
                                    ponderation=cap_f.data.get("ponderation")
                                )
                                new_ev.capacites.append(cap_link)

                plan_de_cours.modified_at = datetime.utcnow()
                plan_de_cours.modified_by_id = current_user.id

                # 5.4. Commit des Changements
                db.session.commit()
                
                if is_ajax:
                    return jsonify({
                        'success': True,
                        'message': 'Le plan de cours a été mis à jour avec succès!'
                    })
                else:
                    flash("Le plan de cours a été mis à jour avec succès!", "success")
                    return redirect(url_for("plan_de_cours.view_plan_de_cours",
                                        cours_id=cours.id,
                                        session=plan_de_cours.session))
                                        
            except Exception as e:
                db.session.rollback()
                error_message = str(e)
                if is_ajax:
                    return jsonify({
                        'success': False,
                        'message': f"Erreur lors de la mise à jour du plan de cours: {error_message}"
                    }), 400
                else:
                    flash(f"Erreur lors de la mise à jour du plan de cours: {error_message}", "danger")
        else:
            if is_ajax:
                return jsonify({
                    'success': False,
                    'message': "Erreur de validation du formulaire",
                    'errors': form.errors
                }), 400

    # 6. Rendre la page
    return render_template("view_plan_de_cours.html",
                                        cours=cours, 
                                        plan_cadre=plan_cadre,
                                        plan_de_cours=plan_de_cours,
                                        form=form,
                                        departement=departement,
                                        regles_departementales=regles_departementales,
                                        regles_piea=regles_piea)


@plan_de_cours_bp.route(
    "/export_session_plans/<int:programme_id>/<string:session>", 
    methods=["GET"]
)
@login_required
@ensure_profile_completed
def export_session_plans(programme_id, session):
    """
    Exporte tous les plans de cours d'une session donnée dans un fichier ZIP
    """

    programme = Programme.query.get_or_404(programme_id)
    # Convertir le numéro de session en format attendu (ex: 2 -> h25 ou a24)
    session_num = int(session)
    current_year = datetime.now().year % 100  # Obtenir les 2 derniers chiffres de l'année
    
    # Pour les sessions paires (2,4,6), on utilise l'année suivante car c'est l'hiver
    if session_num % 2 == 0:  
        session_code = f"H{current_year}"  # Session d'hiver de l'année suivante
    else:
        session_code = f"A{current_year}"  # Session d'automne de l'année courante

    # Créer un buffer en mémoire pour le fichier ZIP
    memory_file = io.BytesIO()
    
    # Créer l'archive ZIP
    with zipfile.ZipFile(memory_file, 'w') as zf:
        # Récupérer tous les plans de cours de la session
        plans_de_cours = PlanDeCours.query.join(Cours).filter(
            PlanDeCours.session == session_code,
            Cours.programme_id == programme_id,
            func.substr(Cours.code, 5, 1) == str(session_num)  # Position 5, longueur 1
        ).all()

        filtered_plans = []
        for plan_de_cours in plans_de_cours:
            cours = Cours.query.get_or_404(plan_de_cours.cours_id)
            try:
                session_cours = int(cours.code[0])
                if session_cours == session_num:
                    filtered_plans.append(plan_de_cours)
            except ValueError:
                print(f"Warning: Code de cours invalide: {cours.code}")
                continue

        # Utiliser filtered_plans au lieu de plans_de_cours pour la suite
        plans_de_cours = filtered_plans

        if not plans_de_cours:
            flash(f"Aucun plan de cours trouvé pour la session {session}.", "warning")
            return redirect(url_for('main.index'))
            
        # Pour chaque plan de cours
        for plan_de_cours in plans_de_cours:
            # Récupérer le cours associé
            cours = Cours.query.get_or_404(plan_de_cours.cours_id)
            
            # Récupérer le plan cadre
            plan_cadre = PlanCadre.query.options(
                db.joinedload(PlanCadre.capacites),
                db.joinedload(PlanCadre.savoirs_etre)
            ).filter_by(cours_id=cours.id).first()
            
            if not plan_cadre:
                continue
                
            # Récupérer les autres informations nécessaires
            programme = cours.programme
            departement = programme.department if programme else None
            regles_departementales = departement.regles if departement else []
            regles_piea = departement.piea if departement else []
            
            # Charger le template Word
            base_path = Path(__file__).parent.parent.parent
            template_path = os.path.join(base_path, 'static', 'docs', 'plan_de_cours_template.docx')
            
            current_app.logger.info(f"Looking for template at: {template_path}")
            
            if not os.path.exists(template_path):
                current_app.logger.error(f"Template not found at: {template_path}")
                flash("Erreur: Le template de plan de cours est introuvable.", "error")
                return redirect(url_for('plan_de_cours.view_plan_de_cours', cours_id=cours.id))

            doc = DocxTemplate(template_path)
            # Préparer les données pour le tableau croisé
            all_caps = []
            cap_total_map = {}
            cap_id_total_map = {}
            
            # Maintenir l'ordre du plan cadre
            for cap in plan_cadre.capacites:
                all_caps.append(cap.capacite)
                cap_total_map[cap.capacite] = 0.0
                cap_id_total_map[cap.id] = 0.0
                
            # Calculer les totaux
            for ev in plan_de_cours.evaluations:
                for cap_link in ev.capacites:
                    cap_name = cap_link.capacite.capacite
                    cap_id = cap_link.capacite_id
                    
                    try:
                        ponderation_str = str(cap_link.ponderation).strip().replace('%', '')
                        ponderation_value = float(ponderation_str) if ponderation_str else 0.0
                        cap_total_map[cap_name] += ponderation_value
                        cap_id_total_map[cap_id] += ponderation_value
                    except (ValueError, TypeError) as e:
                        print(f"Warning: Invalid ponderation value for {cap_name}: {str(e)}")
            
            # Nettoyer les maps de totaux
            cleaned_cap_total_map = {cap: f"{total:.1f}" for cap, total in cap_total_map.items()}
            cleaned_cap_id_total_map = {cap_id: f"{total:.1f}" for cap_id, total in cap_id_total_map.items()}
            
            # Attacher la pondération totale à chaque capacité
            for capacite in plan_cadre.capacites:
                capacite.total_ponderation = cleaned_cap_id_total_map.get(capacite.id, "0.0")
            
            # Créer la map capacité-pondération pour chaque évaluation
            for ev in plan_de_cours.evaluations:
                cap_map = {cap: "" for cap in all_caps}
                for cap_link in ev.capacites:
                    cap_name = cap_link.capacite.capacite
                    ponderation_str = str(cap_link.ponderation).strip().replace('%', '')
                    try:
                        value = float(ponderation_str)
                        cap_map[cap_name] = f"{value:.1f}"
                    except (ValueError, TypeError):
                        cap_map[cap_name] = "0.0"
                ev.cap_map = cap_map
            
            # Traiter les contenus markdown
            for piea in regles_piea:
                bullet_points = parse_markdown_nested(piea.contenu)
                setattr(piea, 'bullet_points', bullet_points)
            
            for regle in regles_departementales:
                bullet_points = parse_markdown_nested(regle.contenu)
                setattr(regle, 'bullet_points', bullet_points)
            
            if plan_de_cours.evaluation_formative_apprentissages:
                bullet_points = parse_markdown_nested(plan_de_cours.evaluation_formative_apprentissages)
                setattr(plan_de_cours, 'evaluation_formative_apprentissages_bullet_points', bullet_points)
            
            if plan_de_cours.accomodement:
                bullet_points = parse_markdown_nested(plan_de_cours.accomodement)
                setattr(plan_de_cours, 'accomodement_bullet_points', bullet_points)
            
            if plan_de_cours.objectif_terminal_du_cours:
                bullet_points = parse_markdown_nested(plan_de_cours.objectif_terminal_du_cours)
                setattr(plan_de_cours, 'objectif_terminal_bullet_points', bullet_points)
            
            # Construire le contexte
            context = {
                "cours": cours,
                "plan_cadre": plan_cadre,
                "programme": programme,
                "departement": departement,
                "savoirs_etre": plan_cadre.savoirs_etre,
                "capacites_plan_cadre": plan_cadre.capacites,
                "cap_id_total_map": cleaned_cap_id_total_map,
                "plan_de_cours": plan_de_cours,
                "campus": plan_de_cours.campus,
                "session": plan_de_cours.session,
                "presentation_du_cours": plan_de_cours.presentation_du_cours,
                "objectif_terminal_du_cours": plan_de_cours.objectif_terminal_du_cours,
                "objectif_terminal_bullet_points": getattr(plan_de_cours, 'objectif_terminal_bullet_points', []),
                "organisation_et_methodes": plan_de_cours.organisation_et_methodes,
                "accomodement": plan_de_cours.accomodement,
                "accomodement_bullet_points": getattr(plan_de_cours, 'accomodement_bullet_points', []),
                "evaluation_formative_apprentissages": plan_de_cours.evaluation_formative_apprentissages,
                "evaluation_formative_apprentissages_bullet_points": getattr(plan_de_cours, 'evaluation_formative_apprentissages_bullet_points', []),
                "evaluation_expression_francais": plan_de_cours.evaluation_expression_francais,
                "seuil_reussite": plan_de_cours.seuil_reussite,
                "nom_enseignant": plan_de_cours.nom_enseignant,
                "telephone_enseignant": plan_de_cours.telephone_enseignant,
                "courriel_enseignant": plan_de_cours.courriel_enseignant,
                "bureau_enseignant": plan_de_cours.bureau_enseignant,
                "materiel": plan_de_cours.materiel,
                "calendriers": plan_de_cours.calendriers,
                "mediagraphies": plan_de_cours.mediagraphies,
                "disponibilites": plan_de_cours.disponibilites,
                "evaluations": plan_de_cours.evaluations,
                "all_caps": all_caps,
                "cap_total_map": cleaned_cap_total_map,
                "regles_departementales": regles_departementales,
                "regles_piea": regles_piea
            }
            
            # Générer le document Word
            doc.render(context)
            
            # Sauvegarder le document dans le ZIP
            doc_bytes = io.BytesIO()
            doc.save(doc_bytes)
            doc_bytes.seek(0)

            nom_enseignant = context['nom_enseignant']
            initiales = get_initials(nom_enseignant)

            
            

            # Nouveau nom de fichier avec les initiales
            filename = f"Plan_de_cours_{cours.code}_{session_code}_{initiales}.docx"
            zf.writestr(filename, doc_bytes.getvalue())
    
    # Préparer le fichier ZIP pour l'envoi
    memory_file.seek(0)
    
    return send_file(
            memory_file,
            download_name=f"Plans_de_cours_{programme.nom}_{session_code}.zip",
            as_attachment=True,
            mimetype='application/zip'
        )


@plan_de_cours_bp.route(
    "/cours/<int:cours_id>/plan_de_cours/<string:session>/export_docx", 
    methods=["GET"]
)
@login_required
@ensure_profile_completed
def export_docx(cours_id, session):
    # 1. Récupérer le Cours
    cours = Cours.query.get_or_404(cours_id)

    # 2. Récupérer le PlanCadre + chargement des relations
    plan_cadre = PlanCadre.query.options(
        db.joinedload(PlanCadre.capacites),
        db.joinedload(PlanCadre.savoirs_etre)
    ).filter_by(cours_id=cours.id).first()

    if not plan_cadre:
        flash("Aucun PlanCadre associé à ce cours.", "warning")
        return redirect(url_for('programme.view_programme', programme_id=cours.programme_id))

    # 3. Récupérer le PlanDeCours correspondant à la session demandée
    plan_de_cours = PlanDeCours.query.filter_by(cours_id=cours.id, session=session).first()
    if not plan_de_cours:
        flash(f"Aucun PlanDeCours pour la session {session}.", "warning")
        return redirect(url_for('plan_de_cours.view_plan_de_cours', cours_id=cours.id))

    # 4. Récupérer d'autres informations (programme, département, règles, etc.)
    programme = cours.programme
    departement = programme.department if programme else None
    regles_departementales = departement.regles if departement else []
    regles_piea = departement.piea if departement else []

    # 5. Charger le template Word avec le chemin absolu
    base_path = Path(__file__).parent.parent.parent
    template_path = os.path.join(base_path, 'static', 'docs', 'plan_de_cours_template.docx')
    
    current_app.logger.info(f"Looking for template at: {template_path}")
    
    if not os.path.exists(template_path):
        current_app.logger.error(f"Template not found at: {template_path}")
        flash("Erreur: Le template de plan de cours est introuvable.", "error")
        return redirect(url_for('plan_de_cours.view_plan_de_cours', cours_id=cours_id))

    doc = DocxTemplate(template_path)

    # 6. Prepare Data for Pivot Table

    # Remplacer la section de création all_caps par:
    all_caps = []
    cap_total_map = {}
    cap_id_total_map = {}

    # Maintenir l'ordre du plan cadre
    for cap in plan_cadre.capacites:
        all_caps.append(cap.capacite)
        cap_total_map[cap.capacite] = 0.0
        cap_id_total_map[cap.id] = 0.0

    # Calculer les totaux
    for ev in plan_de_cours.evaluations:
        for cap_link in ev.capacites:
            cap_name = cap_link.capacite.capacite
            cap_id = cap_link.capacite_id
            
            try:
                ponderation_str = str(cap_link.ponderation).strip().replace('%', '')
                ponderation_value = float(ponderation_str) if ponderation_str else 0.0
                cap_total_map[cap_name] += ponderation_value
                cap_id_total_map[cap_id] += ponderation_value
            except (ValueError, TypeError) as e:
                print(f"Warning: Invalid ponderation value for {cap_name}: {str(e)}")

    #all_caps = sorted(all_caps)  # Sort for consistent ordering

    # Clean up the total maps to ensure they're formatted properly for the template
    cleaned_cap_total_map = {cap: f"{total:.1f}" for cap, total in cap_total_map.items()}
    cleaned_cap_id_total_map = {cap_id: f"{total:.1f}" for cap_id, total in cap_id_total_map.items()}

    # Attach total ponderation to each capacite in capacites_plan_cadre
    for capacite in plan_cadre.capacites:
        capacite.total_ponderation = cleaned_cap_id_total_map.get(capacite.id, "0.0")

    # b. Create a capacity to ponderation map for each evaluation
    for ev in plan_de_cours.evaluations:
        cap_map = {cap: "" for cap in all_caps}
        for cap_link in ev.capacites:
            cap_name = cap_link.capacite.capacite
            # Strip the % if it exists and ensure it's properly formatted
            ponderation_str = str(cap_link.ponderation).strip().replace('%', '')
            try:
                value = float(ponderation_str)
                cap_map[cap_name] = f"{value:.1f}"
            except (ValueError, TypeError):
                cap_map[cap_name] = "0.0"
        ev.cap_map = cap_map


    for piea in regles_piea:
        # Access 'contenu' using dot notation
        bullet_points = parse_markdown_nested(piea.contenu)
        
        # Assign 'bullet_points' as a new attribute
        setattr(piea, 'bullet_points', bullet_points)

    for regle in regles_departementales:
        # Access 'contenu' using dot notation
        bullet_points = parse_markdown_nested(regle.contenu)
        
        # Assign 'bullet_points' as a new attribute
        setattr(regle, 'bullet_points', bullet_points)

    if plan_de_cours.evaluation_formative_apprentissages:
        bullet_points = parse_markdown_nested(plan_de_cours.evaluation_formative_apprentissages)
        setattr(plan_de_cours, 'evaluation_formative_apprentissages_bullet_points', bullet_points)

    # Parse bullet points for accomodement
    if plan_de_cours.accomodement:
        bullet_points = parse_markdown_nested(plan_de_cours.accomodement)
        setattr(plan_de_cours, 'accomodement_bullet_points', bullet_points)

    # Parse bullet points for objectif_terminal_du_cours
    if plan_de_cours.objectif_terminal_du_cours:
        bullet_points = parse_markdown_nested(plan_de_cours.objectif_terminal_du_cours)
        setattr(plan_de_cours, 'objectif_terminal_bullet_points', bullet_points)

    # 6. Construire le contexte pour injection (tous les champs possibles)
    context = {
        # -- Informations sur le Cours & PlanCadre
        "cours": cours,
        "plan_cadre": plan_cadre,
        "programme": programme,
        "departement": departement,
        "savoirs_etre": plan_cadre.savoirs_etre,
        "capacites_plan_cadre": plan_cadre.capacites,
        "cap_id_total_map": cleaned_cap_id_total_map,

        # -- Informations PlanDeCours
        "plan_de_cours": plan_de_cours,
        "campus": plan_de_cours.campus,
        "session": plan_de_cours.session,
        "presentation_du_cours": plan_de_cours.presentation_du_cours,
        "objectif_terminal_du_cours": plan_de_cours.objectif_terminal_du_cours,
        "objectif_terminal_bullet_points": getattr(plan_de_cours, 'objectif_terminal_bullet_points', []),
        "organisation_et_methodes": plan_de_cours.organisation_et_methodes,
        "accomodement": plan_de_cours.accomodement,
        "accomodement_bullet_points": getattr(plan_de_cours, 'accomodement_bullet_points', []),
        "evaluation_formative_apprentissages": plan_de_cours.evaluation_formative_apprentissages,
        "evaluation_formative_apprentissages_bullet_points": getattr(plan_de_cours, 'evaluation_formative_apprentissages_bullet_points', []),
        "evaluation_expression_francais": plan_de_cours.evaluation_expression_francais,
        "seuil_reussite": plan_de_cours.seuil_reussite,
        
        # -- Informations Enseignant
        "nom_enseignant": plan_de_cours.nom_enseignant,
        "telephone_enseignant": plan_de_cours.telephone_enseignant,
        "courriel_enseignant": plan_de_cours.courriel_enseignant,
        "bureau_enseignant": plan_de_cours.bureau_enseignant,

    
        "materiel": plan_de_cours.materiel,

        # -- Calendrier, Médiagraphies, Disponibilités, Évaluations
        "calendriers": plan_de_cours.calendriers,
        "mediagraphies": plan_de_cours.mediagraphies,
        "disponibilites": plan_de_cours.disponibilites,
<<<<<<< HEAD

=======
>>>>>>> 371d4dda
        # -- Evaluations Data for Pivot Table
        "all_caps": all_caps,
        "evaluations": plan_de_cours.evaluations,
        "cap_total_map": cleaned_cap_total_map,

        # -- Règles
        "regles_departementales": regles_departementales,
        "regles_piea": regles_piea
    }

    # 7. Rendre le document avec le context
    doc.render(context)

    # 8. Retourner le document (pour téléchargement) via un flux en mémoire
    byte_io = io.BytesIO()
    doc.save(byte_io)
    byte_io.seek(0)

    # 9. Envoyer le fichier .docx
    #    Selon votre version de Flask, 'attachment_filename' peut être remplacé par 'download_name'
    filename = f"Plan_de_cours_{cours.code}_{session}.docx"
    return send_file(
        byte_io,
        download_name=filename,
        as_attachment=True
    )
<|MERGE_RESOLUTION|>--- conflicted
+++ resolved
@@ -19,11 +19,7 @@
 from app.forms import PlanDeCoursForm
 from app.models import (
     db, Cours, PlanCadre, User,
-<<<<<<< HEAD
     PlanDeCours, PlanDeCoursCalendrier, PlanDeCoursMediagraphie,
-=======
-    PlanDeCours, PlanDeCoursMediagraphie,
->>>>>>> 371d4dda
     PlanDeCoursDisponibiliteEnseignant, PlanDeCoursEvaluations, PlanDeCoursEvaluationsCapacites, Programme,
     PlanDeCoursPromptSettings
 )
@@ -973,10 +969,7 @@
         "calendriers": plan_de_cours.calendriers,
         "mediagraphies": plan_de_cours.mediagraphies,
         "disponibilites": plan_de_cours.disponibilites,
-<<<<<<< HEAD
-
-=======
->>>>>>> 371d4dda
+
         # -- Evaluations Data for Pivot Table
         "all_caps": all_caps,
         "evaluations": plan_de_cours.evaluations,
